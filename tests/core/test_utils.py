--- conflicted
+++ resolved
@@ -110,16 +110,6 @@
     assert np.array_equal(features, features_)
     assert 6 == pytest.approx(Aadj_.todense().sum(), 0.1)
 
-<<<<<<< HEAD
-    # features_, Aadj_ = GCN_Aadj_feats_op(features=features, A=Aadj, filter="chebyshev")
-    #
-    # assert len(features_) == 4
-    # assert np.array_equal(features_[0], features_[0])
-    # assert np.array_equal(features_[1].todense(), sp.eye(Aadj.shape[0]).todense())
-    # assert features_[2].max() < 1
-    # assert 5 == pytest.approx(features_[3].todense()[:5, :5].sum(), 0.1)
-    # assert Aadj.get_shape() == Aadj_.get_shape()
-=======
     features_, Aadj_ = GCN_Aadj_feats_op(
         features=features, A=Aadj, method="chebyshev", k=2
     )
@@ -129,7 +119,6 @@
     assert features_[2].max() < 1
     assert 5 == pytest.approx(features_[3].todense()[:5, :5].sum(), 0.1)
     assert Aadj.get_shape() == Aadj_.get_shape()
->>>>>>> 5b67bc6b
 
     # k must an integer greater than or equal to 2
     with pytest.raises(ValueError):
