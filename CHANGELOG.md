--- conflicted
+++ resolved
@@ -1,6 +1,5 @@
 # Change Log
 
-<<<<<<< HEAD
 
 ## [HEAD](https://github.com/stellargraph/stellargraph/tree/develop)
 
@@ -16,11 +15,12 @@
 **Fixed bugs:**
 - 
 
-=======
+
 ## [0.7.2](https://github.com/stellargraph/stellargraph/tree/v0.7.2)
+
 Limited Keras version to <2.2.5 and Tensorflow version to <2.0 in requirements, to avoid errors due to API changes
 in the recent versions of Keras and Tensorflow.
->>>>>>> cadf2d01
+
 
 ## [0.7.1](https://github.com/stellargraph/stellargraph/tree/v0.7.1)
 
