--- conflicted
+++ resolved
@@ -15,8 +15,4 @@
 # limitations under the License.
 
 # Global version information
-<<<<<<< HEAD
-__version__ = "1.0.0rc2"
-=======
-__version__ = "1.0.0rc1"
->>>>>>> 625a99b7
+__version__ = "1.0.0rc2"