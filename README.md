![StellarGraph Machine Learning library logo](https://raw.githubusercontent.com/stellargraph/stellargraph/develop/stellar-graph-banner.png)

<p align="center">
  <a href="https://stellargraph.readthedocs.io/" alt="Docs">
    <img src="https://readthedocs.org/projects/stellargraph/badge/?version=latest"/>
  </a>
  <a href="https://community.stellargraph.io" alt="Discourse Forum">
    <img src="https://img.shields.io/badge/help_forum-discourse-blue.svg"/>
  </a>
  <a href="https://pypi.org/project/stellargraph/" alt="PyPI">
    <img src="https://img.shields.io/pypi/v/stellargraph.svg"/>
  </a>
  <a href="https://github.com/stellargraph/stellargraph/blob/develop/LICENSE" alt="license">
    <img src="https://img.shields.io/github/license/stellargraph/stellargraph.svg"/>
  </a>
</p>
<p align="center">
  <a href="https://github.com/stellargraph/stellargraph/blob/develop/CONTRIBUTING.md" alt="contributions welcome">
    <img src="https://img.shields.io/badge/contributions-welcome-brightgreen.svg"/>
  </a>
  <a href="https://buildkite.com/stellar/stellargraph-public?branch=master/" alt="Build status: master">
    <img src="https://img.shields.io/buildkite/8aa4d147372ccc0153101b50137f5f3439c6038f29b21f78f8/master.svg?label=branch:+master"/>
  </a>
  <a href="https://buildkite.com/stellar/stellargraph-public?branch=develop/" alt="Build status: develop">
    <img src="https://img.shields.io/buildkite/8aa4d147372ccc0153101b50137f5f3439c6038f29b21f78f8/develop.svg?label=branch:+develop"/>
  </a>
  <a href="https://codecov.io/gh/stellargraph/stellargraph">
    <img src="https://codecov.io/gh/stellargraph/stellargraph/branch/develop/graph/badge.svg" />
  </a>
  <a href="https://cloud.docker.com/r/stellargraph/stellargraph" alt="docker hub">
    <img alt="Docker Pulls" src="https://img.shields.io/docker/pulls/stellargraph/stellargraph.svg">
  </a>
  <a href="https://pypi.org/project/stellargraph" alt="pypi downloads">
    <img alt="pypi downloads" src="https://pepy.tech/badge/stellargraph">
  </a>
</p>


# StellarGraph Machine Learning Library

**StellarGraph** is a Python library for machine learning on [graphs and networks](https://en.wikipedia.org/wiki/Graph_%28discrete_mathematics%29).

## Table of Contents
   * [Introduction](#introduction)
   * [Getting Started](#getting-started)
   * [Getting Help](#getting-help)
   * [Example: GCN](#example-gcn)
   * [Algorithms](#algorithms)
   * [Installation](#installation)
       * [Install StellarGraph using PyPI](#install-stellargraph-using-pypi)
       * [Install StellarGraph in Anaconda Python](#Install-stellargraph-in-anaconda-python)
       * [Install StellarGraph from Github source](#install-stellargraph-from-github-source)
       * [Docker Image](#docker-image)
   * [Citing](#citing)
   * [References](#references)

## Introduction

The StellarGraph library offers state-of-the-art algorithms for [graph machine learning](https://medium.com/stellargraph/knowing-your-neighbours-machine-learning-on-graphs-9b7c3d0d5896), making it easy to discover patterns and answer questions about graph-structured data. It can solve many machine learning tasks:

- Representation learning for nodes and edges, to be used for visualisation and various downstream machine learning tasks;
- [Classification and attribute inference of nodes](https://medium.com/stellargraph/can-graph-machine-learning-identify-hate-speech-in-online-social-networks-58e3b80c9f7e) or edges;
- Classification of whole graphs;
- Link prediction;
- [Interpretation of node classification](https://medium.com/stellargraph/https-medium-com-stellargraph-saliency-maps-for-graph-machine-learning-5cca536974da) [8].

Graph-structured data represent entities as nodes (or vertices) and relationships between them as edges (or links), and can include data associated with either as attributes. For example, a graph can contain people as nodes and friendships between them as links, with data like a person's age and the date a friendship was established. StellarGraph supports analysis of many kinds of graphs:

- homogeneous (with nodes and links of one type),
- heterogeneous (with more than one type of nodes and/or links)
- knowledge graphs (extreme heterogeneous graphs with thousands of types of edges)
- graphs with or without data associated with nodes
- graphs with edge weights

StellarGraph is built on [TensorFlow 2](https://tensorflow.org/) and its [Keras high-level API](https://www.tensorflow.org/guide/keras), as well as [Pandas](https://pandas.pydata.org) and [NumPy](https://www.numpy.org). It is thus user-friendly, modular and extensible. It interoperates smoothly with code that builds on these, such as the standard Keras layers and [scikit-learn](http://scikit-learn.github.io/stable), so it is easy to augment the core graph machine learning algorithms provided by StellarGraph. It is thus also [easy to install with `pip` or Anaconda](#Installation).

## Getting Started

[The numerous detailed and narrated examples](https://github.com/stellargraph/stellargraph/tree/master/demos/) are a good way to get started with StellarGraph. There is likely to be one that is similar to your data or your problem (if not, [let us know](#getting-help)).

You can start working with the examples immediately in Google Colab or Binder by clicking the ![](https://colab.research.google.com/assets/colab-badge.svg) and ![](https://mybinder.org/badge_logo.svg) badges within each Jupyter notebook. You can also run them locally, after installing StellarGraph. One of the following might be appropriate:

- Using pip: `pip install stellargraph[demos]`
- Using conda: `conda install -c stellargraph stellargraph`

(See [Installation](#Installation) section for more details and more options.)

## Getting Help

If you get stuck or have a problem, there's many ways to make progress and get help or support:

- [Read the documentation](https://stellargraph.readthedocs.io)
- [Consult the examples](https://github.com/stellargraph/stellargraph/tree/master/demos/)
- Contact us:
  - [Ask questions and discuss problems on the StellarGraph Discourse forum](https://community.stellargraph.io)
  - [File an issue](https://github.com/stellargraph/stellargraph/issues/new/choose)
  - Send us an email at [stellar.admin@csiro.au](mailto:stellar.admin@csiro.au?subject=Question%20about%20the%20StellarGraph%20library)


## Example: GCN

One of the earliest deep machine learning algorithms for graphs is a Graph Convolution Network (GCN) [6]. The following example uses it for node classification: predicting the class from which a node comes. It shows how easy it is to apply using StellarGraph, and shows how StellarGraph integrates smoothly with Pandas and TensorFlow and libraries built on them.

#### Data preparation

Data for StellarGraph can be prepared using common libraries like Pandas and scikit-learn.

``` python
import pandas as pd
from sklearn import model_selection

def load_my_data():
    # your own code to load data into Pandas DataFrames, e.g. from CSV files or a database
    ...

nodes, edges, targets = load_my_data()

# Use scikit-learn to compute training and test sets
train_targets, test_targets = model_selection.train_test_split(targets, train_size=0.5)
```

#### Graph machine learning model

This is the only part that is specific to StellarGraph. The machine learning model consists of some graph convolution layers followed by a layer to compute the actual predictions as a TensorFlow tensor. StellarGraph makes it easy to construct all of these layers via the `GCN` model class. It also makes it easy to get input data in the right format via the `StellarGraph` graph data type and a data generator.

```python
import stellargraph as sg
import tensorflow as tf

# convert the raw data into StellarGraph's graph format for faster operations
graph = sg.StellarGraph(nodes, edges)

generator = sg.mapper.FullBatchNodeGenerator(graph, method="gcn")

# two layers of GCN, each with hidden dimension 16
gcn = sg.layer.GCN(layer_sizes=[16, 16], generator=generator)
x_inp, x_out = gcn.in_out_tensors() # create the input and output TensorFlow tensors

# use TensorFlow Keras to add a layer to compute the (one-hot) predictions
predictions = tf.keras.layers.Dense(units=len(ground_truth_targets.columns), activation="softmax")(x_out)

# use the input and output tensors to create a TensorFlow Keras model
model = tf.keras.Model(inputs=x_inp, outputs=predictions)
```

#### Training and evaluation

The model is a conventional TensorFlow Keras model, and so tasks such as training and evaluation can use the functions offered by Keras. StellarGraph's data generators make it simple to construct the required Keras Sequences for input data.

```python
# prepare the model for training with the Adam optimiser and an appropriate loss function
model.compile("adam", loss="categorical_crossentropy", metrics=["accuracy"])

# train the model on the train set
model.fit(generator.flow(train_targets.index, train_targets), epochs=5)

# check model generalisation on the test set
(loss, accuracy) = model.evaluate(generator.flow(test_targets.index, test_targets))
print(f"Test set: loss = {loss}, accuracy = {accuracy}")
```

This algorithm is spelled out in more detail in [its extended narrated notebook](https://github.com/stellargraph/stellargraph/tree/master/demos/node-classification/gcn/gcn-cora-node-classification-example.ipynb). We provide [many more algorithms, each with a detailed example](https://github.com/stellargraph/stellargraph/tree/master/demos/).

## Algorithms
The StellarGraph library currently includes the following algorithms for graph machine learning:

| Algorithm | Description |
| --- | --- |
| GraphSAGE [1] | Supports supervised as well as unsupervised representation learning, node classification/regression, and link prediction for homogeneous networks. The current implementation supports multiple aggregation methods, including mean, maxpool, meanpool, and attentional aggregators. |
| HinSAGE | Extension of GraphSAGE algorithm to heterogeneous networks. Supports representation learning, node classification/regression, and link prediction/regression for heterogeneous graphs. The current implementation supports mean aggregation of neighbour nodes, taking into account their types and the types of links between them. |
| attri2vec [4] | Supports node representation learning, node classification, and out-of-sample node link prediction for homogeneous graphs with node attributes. |
| Graph ATtention Network (GAT) [5] | The GAT algorithm supports representation learning and node classification for homogeneous graphs. There are versions of the graph attention layer that support both sparse and dense adjacency matrices. |
| Graph Convolutional Network (GCN) [6] | The GCN algorithm supports representation learning and node classification for homogeneous graphs. There are versions of the graph convolutional layer that support both sparse and dense adjacency matrices. |
| Cluster Graph Convolutional Network (Cluster-GCN) [10] | An extension of the GCN algorithm supporting representation learning and node classification for homogeneous graphs. Cluster-GCN scales to larger graphs and can be used to train deeper GCN models using Stochastic Gradient Descent. |
| Simplified Graph Convolutional network (SGC) [7] | The SGC network algorithm supports representation learning and node classification for homogeneous graphs. It is an extension of the GCN algorithm that smooths the graph to bring in more distant neighbours of nodes without using multiple layers. |
| (Approximate) Personalized Propagation of Neural Predictions (PPNP/APPNP) [9] | The (A)PPNP algorithm supports fast and scalable representation learning and node classification for attributed homogeneous graphs. In a semi-supervised setting, first a multilayer neural network is trained using the node attributes as input. The predictions from the latter network are then diffused across the graph using a method based on Personalized PageRank. |
| Node2Vec [2] | The Node2Vec and Deepwalk algorithms perform unsupervised representation learning for homogeneous networks, taking into account network structure while ignoring node attributes. The node2vec algorithm is implemented by combining StellarGraph's random walk generator with the word2vec algorithm from [Gensim](https://radimrehurek.com/gensim/). Learned node representations can be used in downstream machine learning models implemented using [Scikit-learn](https://scikit-learn.org/stable/), [Keras](https://keras.io/), [Tensorflow](https://www.tensorflow.org/) or any other Python machine learning library. |
| Metapath2Vec [3] | The metapath2vec algorithm performs unsupervised, metapath-guided representation learning for heterogeneous networks, taking into account network structure while ignoring node attributes. The implementation combines StellarGraph's metapath-guided random walk generator and [Gensim](https://radimrehurek.com/gensim/) word2vec algorithm. As with node2vec, the learned node representations (node embeddings) can be used in downstream machine learning models to solve tasks such as node classification, link prediction, etc, for heterogeneous networks. |
| Relational Graph Convolutional Network [11] | The RGCN algorithm performs semi-supervised learning for node representation and node classification on knowledge graphs. RGCN extends GCN to directed graphs with multiple edge types and works with both sparse and dense adjacency matrices.|
| ComplEx[12] | The ComplEx algorithm computes embeddings for nodes (entities) and edge types (relations) in knowledge graphs, and can use these for link prediction |
| GraphWave [13] | GraphWave calculates unsupervised structural embeddings via wavelet diffusion through the graph. |
| Supervised Graph Classification | A model for supervised graph classification based on GCN [6] layers and mean pooling readout. |
| Watch Your Step [14] | The Watch Your Step algorithm computes node embeddings by using adjacency powers to simulate expected random walks. |
| Deep Graph Infomax [15] | Deep Graph Infomax trains unsupervised GNNs to maximize the shared information between node level and graph level features. |
| Continuous-Time Dynamic Network Embeddings (CTDNE) [16] | Supports time-respecting random walks which can be used in a similar way as in Node2Vec for unsupervised representation learning. |
| DistMult [17] | The DistMult algorithm computes embeddings for nodes (entities) and edge types (relations) in knowledge graphs, and can use these for link prediction |
| DGCNN [18] | The Deep Graph Convolutional Neural Network (DGCNN) algorithm for supervised graph classification. |
<<<<<<< HEAD
=======

>>>>>>> 21078ccb
## Installation

StellarGraph is a Python 3 library and we recommend using Python version `3.6`. The required Python version
can be downloaded and installed from [python.org](https://python.org/). Alternatively, use the Anaconda Python
environment, available from [anaconda.com](https://www.anaconda.com/download/).

The StellarGraph library can be installed from PyPI, from Anaconda Cloud, or directly from GitHub, as described below.

#### Install StellarGraph using PyPI:
To install StellarGraph library from [PyPI](https://pypi.org) using `pip`, execute the following command:
```
pip install stellargraph
```

Some of the examples in the `demos` [directory](https://github.com/stellargraph/stellargraph/tree/master/demos) require installing additional dependencies as well as `stellargraph`. To install these dependencies as well as StellarGraph using `pip` execute the following command:
```
pip install stellargraph[demos]
```

The community detection demos requires `python-igraph` which is only available on some platforms. To install this in addition to the other demo requirements:
```
pip install stellargraph[demos,igraph]
```

#### Install StellarGraph in Anaconda Python:
The StellarGraph library is available an [Anaconda Cloud](https://anaconda.org/stellargraph/stellargraph) and can be installed in [Anaconda Python](https://anaconda.com) using the command line `conda` tool, execute the following command:
```
conda install -c stellargraph stellargraph
```


#### Install StellarGraph from Github source:
First, clone the StellarGraph repository using `git`:
```
git clone https://github.com/stellargraph/stellargraph.git
```

Then, `cd` to the StellarGraph folder, and install the library by executing the following commands:
```
cd stellargraph
pip install .
```

Some of the examples in the `demos` directory require installing additional dependencies as well as `stellargraph`. To install these dependencies as well as StellarGraph using `pip` execute the following command:
```
pip install .[demos]
```


#### Docker Image

* [stellargraph/stellargraph](https://hub.docker.com/r/stellargraph/stellargraph): Docker image with `stellargraph` installed.

Images can be pulled via `docker pull stellargraph/stellargraph`


## Citing
StellarGraph is designed, developed and supported by [CSIRO's Data61](https://data61.csiro.au/).
If you use any part of this library in your research, please cite it using the following BibTex entry
```latex
@misc{StellarGraph,
  author = {CSIRO's Data61},
  title = {StellarGraph Machine Learning Library},
  year = {2018},
  publisher = {GitHub},
  journal = {GitHub Repository},
  howpublished = {\url{https://github.com/stellargraph/stellargraph}},
}
```

## References

1. Inductive Representation Learning on Large Graphs. W.L. Hamilton, R. Ying, and J. Leskovec.
Neural Information Processing Systems (NIPS), 2017. ([link](https://arxiv.org/abs/1706.02216) [webpage](https://snap.stanford.edu/graphsage/))

2. Node2Vec: Scalable Feature Learning for Networks. A. Grover, J. Leskovec. ACM SIGKDD International Conference on Knowledge Discovery and Data Mining (KDD), 2016. ([link](https://snap.stanford.edu/node2vec/))

3. Metapath2Vec: Scalable Representation Learning for Heterogeneous Networks. Yuxiao Dong, Nitesh V. Chawla, and Ananthram Swami.
ACM SIGKDD International Conference on Knowledge Discovery and Data Mining (KDD), 135–144, 2017
([link](https://ericdongyx.github.io/metapath2vec/m2v.html))

4. Attributed Network Embedding via Subspace Discovery. D. Zhang, Y. Jie, X. Zhu and C. Zhang, arXiv:1901.04095,
[cs.SI], 2019. ([link](https://arxiv.org/abs/1901.04095))

5. Graph Attention Networks. P. Velickovic et al.
International Conference on Learning Representations (ICLR) 2018 ([link](https://arxiv.org/abs/1710.10903))

6. Graph Convolutional Networks (GCN): Semi-Supervised Classification with Graph Convolutional Networks. Thomas N. Kipf, Max Welling.
International Conference on Learning Representations (ICLR), 2017
([link](https://github.com/tkipf/gcn))

7. Simplifying Graph Convolutional Networks. F. Wu, T. Zhang, A. H. de Souza, C. Fifty, T. Yu, and K. Q. Weinberger.
International Conference on Machine Learning (ICML), 2019. ([link](https://arxiv.org/abs/1902.07153))

8. Adversarial Examples on Graph Data: Deep Insights into Attack and Defense. H. Wu, C. Wang, Y. Tyshetskiy, A. Docherty, K. Lu, and L. Zhu. IJCAI 2019. ([link](https://arxiv.org/abs/1903.01610))

9. Predict then propagate: Graph neural networks meet personalized PageRank. J. Klicpera, A. Bojchevski, A., and S. Günnemann, ICLR, 2019, arXiv:1810.05997.([link](https://arxiv.org/abs/1810.05997))

10. Cluster-GCN: An Efficient Algorithm for Training Deep and Large Graph Convolutional Networks. W. Chiang, X. Liu, S. Si, Y. Li, S. Bengio, and C. Hsiej, KDD, 2019, arXiv:1905.07953.([link](https://arxiv.org/abs/1905.07953))

11. Modeling relational data with graph convolutional networks. M. Schlichtkrull, T. N. Kipf, P. Bloem, R. Van Den Berg, I. Titov, and M. Welling, European Semantic Web Conference (2018), arXiv:1609.02907 ([link](https://arxiv.org/abs/1703.06103)).

12. Complex Embeddings for Simple Link Prediction. T. Trouillon, J. Welbl, S. Riedel, É. Gaussier and G. Bouchard, ICML 2016. ([link](http://jmlr.org/proceedings/papers/v48/trouillon16.pdf))

13. Learning Structural Node Embeddings via Diffusion Wavelets. C. Donnat, M. Zitnik, D. Hallac, and J. Leskovec, SIGKDD, 2018, arXiv:1710.10321 ([link](https://arxiv.org/pdf/1710.10321.pdf))

14. Watch Your Step: Learning Node Embeddings via Graph Attention. S. Abu-El-Haija, B. Perozzi, R. Al-Rfou and A. Alemi, NIPS, 2018. arxiv:1710.09599 ([link](https://arxiv.org/abs/1710.09599))

15. Deep Graph Infomax. P. Velickovic, W. Fedus, W. L. Hamilton, P. Lio, Y. Bengio, R. D. Hjelm, ICLR, 2019, arxiv:1809.10341 ([link](https://arxiv.org/pdf/1809.10341.pdf)).

16. Continuous-Time Dynamic Network Embeddings. Giang Hoang Nguyen, John Boaz Lee, Ryan A. Rossi, Nesreen K. Ahmed, Eunyee Koh, and Sungchul Kim. Proceedings of the 3rd International Workshop on Learning Representations for Big Networks (WWW BigNet) 2018. ([link](https://dl.acm.org/doi/10.1145/3184558.3191526))

17. Embedding Entities and Relations for Learning and Inference in Knowledge Bases. Bishan Yang, Wen-tau Yih, Xiaodong He, Jianfeng Gao, and Li Deng, ICLR, 2015. arXiv:1412.6575 ([link](https://arxiv.org/pdf/1412.6575))

18. An End-to-End Deep Learning Architecture for Graph Classification. Muhan Zhang, Zhicheng Cui, Marion Neumann, and Yixin Chen, AAAI, 2018. ([link](https://www.cse.wustl.edu/~muhan/papers/AAAI_2018_DGCNN.pdf))<|MERGE_RESOLUTION|>--- conflicted
+++ resolved
@@ -185,10 +185,7 @@
 | Continuous-Time Dynamic Network Embeddings (CTDNE) [16] | Supports time-respecting random walks which can be used in a similar way as in Node2Vec for unsupervised representation learning. |
 | DistMult [17] | The DistMult algorithm computes embeddings for nodes (entities) and edge types (relations) in knowledge graphs, and can use these for link prediction |
 | DGCNN [18] | The Deep Graph Convolutional Neural Network (DGCNN) algorithm for supervised graph classification. |
-<<<<<<< HEAD
-=======
-
->>>>>>> 21078ccb
+
 ## Installation
 
 StellarGraph is a Python 3 library and we recommend using Python version `3.6`. The required Python version
